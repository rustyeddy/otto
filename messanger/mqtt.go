package messanger

import (
	"fmt"
	"log"
	"log/slog"
	"os"

	gomqtt "github.com/eclipse/paho.mqtt.golang"
)

var (
	mqtt *MQTT
)

// MQTT is a wrapper around the Paho MQTT Go package
// Wraps the Broker, ID and Debug variables.
type MQTT struct {
<<<<<<< HEAD
	id     string
=======
	id     string `json:"id"`
>>>>>>> 73da48f8
	Broker string `json:"broker"`
	Debug  bool   `json:"debug"`

	error         `json:"error"`
	gomqtt.Client `json:"-"`
}

// NewMQTT creates a new instance of the MQTT client type.
func NewMQTT(id string, topics ...string) *MQTT {
	mqtt := &MQTT{
		id:     id,
		Broker: "localhost",
	}
	return mqtt
}

// SetMQTTClient allows a mock client to be used rather than an
// actual MQTT client to allow for Mocking MQTT connections if
// desired
func SetMQTTClient(c gomqtt.Client) *MQTT {
	if mqtt == nil {
		mqtt = &MQTT{
			id:     "default",
			Broker: "localhost",
		}
	}
	mqtt.Client = c
	return mqtt
}

// GetMQTT returns the singleton instance of the MQTT client, the
// first time it is called it will initialize the client if needed.
func GetMQTT() *MQTT {
	if mqtt == nil {
		mqtt = &MQTT{
			id:     "default",
			Broker: "localhost",
		}
	}
	return mqtt
}

func (m *MQTT) ID() string {
	return m.id
}

// IsConnected will tell you if the MQTT client is connected to
// the specified broker
func (m *MQTT) IsConnected() bool {
	if m.Client == nil {
		return false
	}
	return m.Client.IsConnected()
}

func (m *MQTT) Error() error {
	return m.error
}

// Connect to the MQTT broker after setting some MQTT options
// then connecting to the MQTT broker
func (m *MQTT) Connect() error {

	if m.Debug {
		gomqtt.DEBUG = log.Default()
		gomqtt.ERROR = log.Default()
	}

	broker := os.Getenv("MQTT_BROKER")
	if broker != "" {
		m.Broker = broker
	} else {
		m.Broker = "localhost"
	}
	url := "tcp://" + m.Broker + ":1883"
	opts := gomqtt.NewClientOptions()
	opts.AddBroker(url)
	opts.SetClientID(m.id)
	opts.SetCleanSession(true)

	// If we are testing m.Client will point to the mock client otherwise
	// in real life a new real client will be created
	if m.Client == nil {
		m.Client = gomqtt.NewClient(opts)
	}

	token := m.Client.Connect()
	token.Wait()
	if token.Error() != nil {
		slog.Error("MQTT Connect: ", "error", token.Error())
		m.error = token.Error()
<<<<<<< HEAD
		return fmt.Errorf("failed to connect to MQTT broker %s", token.Error())
=======
		return fmt.Errorf("Failed to connect to MQTT broker %s", token.Error())
>>>>>>> 73da48f8
	}
	return nil
}

// Subscribe will cause messangers to the given topic to be passed along to the
// MsgHandle f
func (m *MQTT) Subscribe(topic string, f MsgHandler) error {
	if m.Client == nil {
		slog.Error("MQTT Client is not connected to a broker")
		return fmt.Errorf("MQTT Client is not connected to broker: %s", m.Broker)
	}

	var err error
	token := m.Client.Subscribe(topic, byte(0), func(c gomqtt.Client, m gomqtt.Message) {
		slog.Debug("MQTT incoming: ", "topic", m.Topic(), "payload", string(m.Payload()))
		msg := NewMsg(m.Topic(), m.Payload(), "mqtt-sub")
		f(msg)
	})

	token.Wait()
	if token.Error() != nil {
		// TODO: add routing that automatically subscribes subscribers when a
		// connection has been made
		m.error = token.Error()
		return token.Error()
	}
	return err
}

// Publish will publish a value to the given topic
func (m *MQTT) Publish(topic string, value any) {
	var t gomqtt.Token

	if topic == "" {
		panic("topic is nil")
	}

	if m.Client == nil {
		slog.Warn("MQTT Client is not connected to a broker")
		return
	}

	if t = m.Client.Publish(topic, byte(0), false, value); t == nil {
		if false {
			slog.Info("MQTT Pub NULL token: ", "topic", topic, "value", value)
		}
		return
	}

	t.Wait()
	if t.Error() != nil {
		m.error = t.Error()
		slog.Error("MQTT Publish token: ", "error", t.Error())
	}
}

// Close will disconnect from the MQTT broker and close the client
// connection.
func (m *MQTT) Close() {
	m.Client.Disconnect(1000)
}<|MERGE_RESOLUTION|>--- conflicted
+++ resolved
@@ -16,11 +16,7 @@
 // MQTT is a wrapper around the Paho MQTT Go package
 // Wraps the Broker, ID and Debug variables.
 type MQTT struct {
-<<<<<<< HEAD
-	id     string
-=======
 	id     string `json:"id"`
->>>>>>> 73da48f8
 	Broker string `json:"broker"`
 	Debug  bool   `json:"debug"`
 
@@ -112,11 +108,7 @@
 	if token.Error() != nil {
 		slog.Error("MQTT Connect: ", "error", token.Error())
 		m.error = token.Error()
-<<<<<<< HEAD
-		return fmt.Errorf("failed to connect to MQTT broker %s", token.Error())
-=======
 		return fmt.Errorf("Failed to connect to MQTT broker %s", token.Error())
->>>>>>> 73da48f8
 	}
 	return nil
 }
