# SUBDIRS := data mesh messanger otto server station utils
PIENV	= env GOOS=linux GOARCH=arm GOARM=7
BINARY_NAME=otto
VERSION?=0.1.0

all: test build

init:
	git update --init 

fmt:
<<<<<<< HEAD
	gofmt -s -w .
=======
	go fmt ./...
>>>>>>> c4db3d24

vet:
	go vet ./...

build:
	go build -o ${BINARY_NAME} -ldflags "-X github.com/rustyeddy/otto/cmd.version=${VERSION}" ./cmd/otto

test:
	rm -f cover.out
	go test -coverprofile=cover.out -cover ./...

verbose:
	rm -f cover.out
	go test -v -coverprofile=cover.out -cover ./...

coverage: test
	go tool cover -func=cover.out

html: test
	rm -f coverage.html
	go tool cover -html=cover.out -o coverage.html

clean:
	rm -f ${BINARY_NAME}
	rm -f cover.out coverage.html

ci: fmt vet test build

.PHONY: all test build fmt vet clean ci $(SUBDIRS)<|MERGE_RESOLUTION|>--- conflicted
+++ resolved
@@ -9,11 +9,7 @@
 	git update --init 
 
 fmt:
-<<<<<<< HEAD
 	gofmt -s -w .
-=======
-	go fmt ./...
->>>>>>> c4db3d24
 
 vet:
 	go vet ./...
